--- conflicted
+++ resolved
@@ -6,13 +6,6 @@
     dcos package info
     dcos package install [--options=<options_file> --app-id=<app_id>]
          <package_name>
-<<<<<<< HEAD
-<<<<<<< HEAD
-    dcos package list-installed
-=======
->>>>>>> 40b1146... updates to `package list` instead of adding cmd
-=======
->>>>>>> fecd3266
     dcos package list_installed [--include-endpoints]
          [--app-id=<app-id> | <package_name>]
     dcos package search <query>
@@ -242,12 +235,6 @@
         emitter.publish(version_error)
         return 1
 
-    version_map, version_error = pkg.software_versions()
-
-    if version_error is not None:
-        emitter.publish(version_error)
-        return 1
-
     versions = [version_map[pkg_ver] for pkg_ver in version_map]
 
     del pkg_json['version']
@@ -257,95 +244,6 @@
     return 0
 
 
-def _show(package_name, app_id):
-    """Show running apps of the specified package.
-
-    :param package_name: The package to show
-    :type package_name: str
-    :param app_id: App ID of app to show
-    :type app_id: str
-    :returns: Process status
-    :rtype: int
-    """
-
-    config = _load_config()
-
-    init_client = marathon.create_client(config)
-
-    if app_id is not None:
-        app, err = init_client.get_app(app_id)
-        apps = [app]
-    else:
-        apps, err = init_client.get_apps()
-
-    if err is not None:
-        emitter.publish(err)
-        return 1
-
-    apps = [app for app in apps
-            if app.get("labels", {}).get(package.PACKAGE_NAME_KEY, "") == package_name]
-
-    if not apps:
-        emitter.publish("No app found with package [{}]".format(package_name))
-        return 1
-
-    package_info, err = package.show_concise(init_client, apps)
-
-    if err is not None:
-        emitter.publish(err)
-        return 1
-
-    emitter.publish(package_info)
-
-    return 0
-
-
-<<<<<<< HEAD
-def _show(package_name, app_id):
-    """Show running apps of the specified package.
-
-    :param package_name: The package to show
-    :type package_name: str
-    :param app_id: App ID of app to show
-    :type app_id: str
-    :returns: Process status
-    :rtype: int
-    """
-
-    config = _load_config()
-
-    init_client = marathon.create_client(config)
-
-    if app_id is not None:
-        app, err = init_client.get_app(app_id)
-        apps = [app]
-    else:
-        apps, err = init_client.get_apps()
-
-    if err is not None:
-        emitter.publish(err)
-        return 1
-
-    apps = [app for app in apps
-            if app.get("labels", {}).get(package.PACKAGE_NAME_KEY, "") == package_name]
-
-    if not apps:
-        emitter.publish("No app found with package [{}]".format(package_name))
-        return 1
-
-    package_info, err = package.show_concise(init_client, apps)
-
-    if err is not None:
-        emitter.publish(err)
-        return 1
-
-    emitter.publish(package_info)
-
-    return 0
-
-
-=======
->>>>>>> fecd3266
 def _install(package_name, options_file, app_id):
     """Install the specified package.
 
