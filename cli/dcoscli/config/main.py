import collections

import docopt

import dcoscli
from dcos import cmds, config, emitting, http, util
from dcos.errors import DCOSException, DefaultError
from dcoscli.cluster.main import setup
from dcoscli.subcommand import default_command_info, default_doc
from dcoscli.util import decorate_docopt_usage

emitter = emitting.FlatEmitter()
logger = util.get_logger(__name__)


def main(argv):
    try:
        return _main(argv)
    except DCOSException as e:
        emitter.publish(e)
        return 1


@decorate_docopt_usage
def _main(argv):
    args = docopt.docopt(
        default_doc("config"),
        argv=argv,
        version='dcos-config version {}'.format(dcoscli.version))

    http.silence_requests_warnings()

    return cmds.execute(_cmds(), args)


def _cmds():
    """
    :returns: all the supported commands
    :rtype: list of dcos.cmds.Command
    """

    return [
        cmds.Command(
            hierarchy=['config', 'set'],
            arg_keys=['<name>', '<value>'],
            function=_set),

        cmds.Command(
            hierarchy=['config', 'unset'],
            arg_keys=['<name>'],
            function=_unset),

        cmds.Command(
            hierarchy=['config', 'show'],
            arg_keys=['<name>'],
            function=_show),

        cmds.Command(
            hierarchy=['config', 'validate'],
            arg_keys=[],
            function=_validate),

        cmds.Command(
            hierarchy=['config'],
            arg_keys=['--info'],
            function=_info),
    ]


def _info(info):
    """
    :param info: Whether to output a description of this subcommand
    :type info: boolean
    :returns: process status
    :rtype: int
    """

    emitter.publish(default_command_info("config"))
    return 0


def _set(name, value):
    """
    :returns: process status
    :rtype: int
    """

<<<<<<< HEAD
    if name == "package.sources":
        notice = ("This config property has been deprecated. "
                  "Please add your repositories with `dcos package repo add`")
        return DCOSException(notice)
    elif name == "core.email":
        notice = "This config property has been deprecated."
        return DCOSException(notice)
    elif name == "core.dcos_url":
        return _cluster_setup(value)

=======
>>>>>>> b7aa7335
    toml, msg = config.set_val(name, value)
    emitter.publish(DefaultError(msg))

    return 0


def _cluster_setup(dcos_url):
    """
    Setup a cluster using "cluster" directory instead "global" directory, until
    we deprecate "global" config command: `dcos config set core.dcos_url x`
    """

    notice = ("This config property is being deprecated. "
              "To setup the CLI to talk to your cluster, please run "
              "`dcos cluster setup <dcos_url>`.")
    emitter.publish(DefaultError(notice))

    return setup(dcos_url)


def _unset(name):
    """
    :returns: process status
    :rtype: int
    """

    msg = config.unset(name)
    emitter.publish(DefaultError(msg))

    return 0


def _format_config(file_value, effective_value, name=None, envvar_name=None):
    """
    Construct a string to show on a terminal, indicating the value and
    possibly other useful things such as the setting name and whether
    it is being controlled by an environment variable.

    >>> _format_config('x', 'x')
    'x'
    >>> _format_config('x', 'x', 'setting.name') ->
    'setting.name x'
    >>> _format_config('x', 'y', envvar_name='ENVVAR')
    'y # overwritten by ENVVAR; config file value: x'
    >>> _format_config('x', 'y', 'setting.name', envvar_name='ENVVAR')
    'setting.name y   # overwritten by ENVVAR; config file value: x'

    :param file_value: config value present in the toml file
    :type file_value: str

    :param effective_value: config value either from file or as overwritten
                            from the environment
    :type effective_value: str
    :param name: config key (not used for single value show)
    :type name: str|None
    :param envvar_name: name of environment variable that overwote the value
    :type envvar_name: str|None
    :returns: formatted string for terminal
    :rtype: str
    """

    # when declaring that vars are overwritten by the environment,
    # line up those messages to this column (unless the var name is long)
    overwite_msg_display_column = 35

    # When showing all values, don't print the token value;
    if name == "core.dcos_acs_token":
        print_value = "*"*8
    else:
        print_value = effective_value

    if file_value == effective_value:
        if name:
            return '%s %s' % (name, print_value)
        else:
            return effective_value
    else:
        if not envvar_name:
            envvar_name = "N/A"  # this should never happen
        if name:
            s = '%s %s' % (name, print_value)
        else:
            s = effective_value

        left_pad_fmt = '%-{}s'.format(overwite_msg_display_column)  # '%-35s'

        msg_start = left_pad_fmt + ' # overwritten by environment var %s; '

        if print_value != effective_value:
            # We're obscuring the effective security token
            # so don't report the file value either
            msg = msg_start + "config file value differs"
            return msg % (s, envvar_name)

        msg = msg_start + 'config file value: %s'
        return msg % (s, envvar_name, file_value)


def _show(name):
    """
    :returns: process status
    :rtype: int
    """

    toml_config = config.get_config(True)

    if name is not None:
        file_value = toml_config.get(name)
        try:
            # If the user presented a partial key name, eg 'core' when
            # we have 'core.xyz'; we will get an exception here
            effective_value, envvar_name = config.get_config_val_envvar(name)
        except DCOSException as e:
            # The expected case of a partial key name has special
            # handling via this mechanism.
            if isinstance(file_value, collections.Mapping):
                exc_msg = config.generate_choice_msg(name, file_value)
                raise DCOSException(exc_msg)
            raise  # Unexpected errors, pass right along

        if effective_value is None:
            raise DCOSException("Property {!r} doesn't exist".format(name))
        else:
            msg = _format_config(file_value, effective_value,
                                 envvar_name=envvar_name)
            emitter.publish(msg)

    else:
        # Let's list all of the values
        for key, value in sorted(toml_config.property_items()):
            file_value = toml_config.get(key)
            effective_value, envvar_name = config.get_config_val_envvar(key)

            msg = _format_config(file_value, effective_value, key,
                                 envvar_name=envvar_name)
            emitter.publish(msg)

    return 0


def _validate():
    """
    :returns: process status
    :rtype: int
    """

    toml_config = config.get_config(True)

    emitter.publish('Validating %s ...' % config.get_config_path())
    errs = util.validate_json(toml_config._dictionary,
                              config.generate_root_schema(toml_config))
    if len(errs) != 0:
        emitter.publish(util.list_to_err(errs))
        return 1

    emitter.publish("Congratulations, your configuration is valid!")
    return 0<|MERGE_RESOLUTION|>--- conflicted
+++ resolved
@@ -85,19 +85,9 @@
     :rtype: int
     """
 
-<<<<<<< HEAD
-    if name == "package.sources":
-        notice = ("This config property has been deprecated. "
-                  "Please add your repositories with `dcos package repo add`")
-        return DCOSException(notice)
-    elif name == "core.email":
-        notice = "This config property has been deprecated."
-        return DCOSException(notice)
-    elif name == "core.dcos_url":
+    if name == "core.dcos_url":
         return _cluster_setup(value)
 
-=======
->>>>>>> b7aa7335
     toml, msg = config.set_val(name, value)
     emitter.publish(DefaultError(msg))
 
