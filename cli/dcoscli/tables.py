import copy
import datetime
import operator
import posixpath

import textwrap

from collections import OrderedDict

import prettytable

from dcos import auth, marathon, mesos, util

EMPTY_ENTRY = '---'

DEPLOYMENT_DISPLAY = {'ResolveArtifacts': 'artifacts',
                      'ScaleApplication': 'scale',
                      'StartApplication': 'start',
                      'StopApplication': 'stop',
                      'RestartApplication': 'restart',
                      'ScalePod': 'scale',
                      'StartPod': 'start',
                      'StopPod': 'stop',
                      'RestartPod': 'restart',
                      'KillAllOldTasksOf': 'kill-tasks'}

logger = util.get_logger(__name__)


def task_table(tasks):
    """Returns a PrettyTable representation of the provided mesos tasks.

    :param tasks: tasks to render
    :type tasks: [Task]
    :rtype: PrettyTable
    """

    fields = OrderedDict([
        ("NAME", lambda t: t["name"]),
        ("HOST", lambda t: t.slave()["hostname"]),
        ("USER", lambda t: t.user()),
        ("STATE", lambda t: t["state"].split("_")[-1][0]),
        ("ID", lambda t: t["id"]),
        ("MESOS ID", lambda t: t["slave_id"]),
    ])

    tb = table(fields, tasks, sortby="NAME")
    tb.align["NAME"] = "l"
    tb.align["HOST"] = "l"
    tb.align["ID"] = "l"
    tb.align["MESOS ID"] = "l"

    return tb


def app_table(apps, deployments):
    """Returns a PrettyTable representation of the provided apps.

    :param apps: apps to render
    :type apps: [dict]
    :param deployments: deployments to enhance information
    :type deployments: [dict]
    :rtype: PrettyTable
    """

    deployment_map = {}
    for deployment in deployments:
        deployment_map[deployment['id']] = deployment

    def get_cmd(app):
        if app["cmd"] is not None:
            return app["cmd"]
        else:
            return app["args"]

    def get_container(app):
        if app["container"] is not None:
            return app["container"]["type"]
        else:
            return "mesos"

    def get_health(app):
        if app["healthChecks"]:
            return "{}/{}".format(app["tasksHealthy"],
                                  app["tasksRunning"])
        else:
            return EMPTY_ENTRY

    def get_deployment(app):
        deployment_ids = {deployment['id']
                          for deployment in app['deployments']}

        actions = []
        for deployment_id in deployment_ids:
            deployment = deployment_map.get(deployment_id)
            if deployment:
                for action in deployment['currentActions']:
                    if action['app'] == app['id']:
                        actions.append(DEPLOYMENT_DISPLAY[action['action']])

        if len(actions) == 0:
            return EMPTY_ENTRY
        elif len(actions) == 1:
            return actions[0]
        else:
            return "({})".format(", ".join(actions))

    fields = OrderedDict([
        ("ID", lambda a: a["id"]),
        ("MEM", lambda a: a["mem"]),
        ("CPUS", lambda a: a["cpus"]),
        ("TASKS", lambda a: "{}/{}".format(a["tasksRunning"],
                                           a["instances"])),
        ("HEALTH", get_health),
        ("DEPLOYMENT", get_deployment),
        ("WAITING", lambda app: app.get('overdue', False)),
        ("CONTAINER", get_container),
        ("CMD", get_cmd)
    ])

    limits = {
        "CMD": 35
    }

    tb = truncate_table(fields, apps, limits, sortby="ID")
    tb.align["CMD"] = "l"
    tb.align["ID"] = "l"
    tb.align["WAITING"] = "l"

    return tb


def app_task_table(tasks):
    """Returns a PrettyTable representation of the provided marathon tasks.

    :param tasks: tasks to render
    :type tasks: [dict]
    :rtype: PrettyTable
    """

    fields = OrderedDict([
        ("APP", lambda t: t["appId"]),
        ("HEALTHY", lambda t:
         all(check['alive'] for check in t.get('healthCheckResults', []))),
        ("STARTED", lambda t: t.get("startedAt", "N/A")),
        ("HOST", lambda t: t["host"]),
        ("ID", lambda t: t["id"])
    ])

    tb = table(fields, tasks, sortby="APP")
    tb.align["APP"] = "l"
    tb.align["ID"] = "l"

    return tb


def deployment_table(deployments):
    """Returns a PrettyTable representation of the provided marathon
    deployments.

    :param deployments: deployments to render
    :type deployments: [dict]
    :rtype: PrettyTable

    """

    def join_path_ids(deployment, affected_resources_key):
        """Create table cell for "affectedApps"/"affectedPods" in deployment.

        :param deployment: the deployment JSON to read
        :type deployment: {}
        :param affected_resources_key: either "affectedApps" or "affectedPods"
        :type affected_resources_key: str
        :returns: newline-separated path IDs if they exist, otherwise an empty
                  cell indicator
        :rtype: str
        """

        path_ids = deployment.get(affected_resources_key)
        return '\n'.join(path_ids) if path_ids else '-'

    def resource_path_id(action):
        """Get the path ID of the app or pod represented by the given action.

        :param action: the Marathon deployment action JSON object to read
        :type action: {}
        :returns: the value of the "app" or "pod" field if it exists, else None
        :rtype: str
        """

        path_id = action.get('app') or action.get('pod')

        if path_id is None:
            template = 'Expected "app" or "pod" field in action: %s'
            logger.exception(template, action)

        return path_id

    def get_action(deployment):

        multiple_resources = len({resource_path_id(action) for action in
                                  deployment['currentActions']}) > 1

        ret = []
        for action in deployment['currentActions']:
            try:
                action_display = DEPLOYMENT_DISPLAY[action['action']]
            except KeyError:
                logger.exception('Missing action entry')

                raise ValueError(
                    'Unknown Marathon action: {}'.format(action['action']))

            if resource_path_id(action) is None:
                ret.append('N/A')
            elif multiple_resources:
                path_id = resource_path_id(action)
                ret.append('{0} {1}'.format(action_display, path_id))
            else:
                ret.append(action_display)

        return '\n'.join(ret)

    fields = OrderedDict([
        ('APP', lambda d: join_path_ids(d, 'affectedApps')),
        ('POD', lambda d: join_path_ids(d, 'affectedPods')),
        ('ACTION', get_action),
        ('PROGRESS', lambda d: '{0}/{1}'.format(d['currentStep']-1,
                                                d['totalSteps'])),
        ('ID', lambda d: d['id'])
    ])

    tb = table(fields, deployments, sortby="APP")
    tb.align['APP'] = 'l'
    tb.align['POD'] = 'l'
    tb.align['ACTION'] = 'l'
    tb.align['ID'] = 'l'

    return tb


def service_table(services):
    """Returns a PrettyTable representation of the provided DC/OS services.

    :param services: services to render
    :type services: [Framework]
    :rtype: PrettyTable
    """

    fields = OrderedDict([
        ("NAME", lambda s: s['name']),
        ("HOST", lambda s: s['hostname']),
        ("ACTIVE", lambda s: s['active']),
        ("TASKS", lambda s: len(s['tasks'])),
        ("CPU", lambda s: s['resources']['cpus']),
        ("MEM", lambda s: s['resources']['mem']),
        ("DISK", lambda s: s['resources']['disk']),
        ("ID", lambda s: s['id']),
    ])

    tb = table(fields, services, sortby="NAME")
    tb.align["ID"] = 'l'
    tb.align["NAME"] = 'l'

    return tb


def job_table(job_list):
    """Returns a PrettyTable representation of the job list from Metronome.

    :param job_list: jobs to render
    :type job_list: [job]
    :rtype: PrettyTable
    """

    fields = OrderedDict([
        ('id', lambda s: s['id']),
        ('Status', lambda s: _job_status(s)),
        ('Last Run', lambda s: _last_run_status(s)),
    ])

    tb = truncate_table(fields, job_list, None, sortby="ID")
    tb.align["STATUS"] = 'l'
    tb.align["LAST RUN"] = 'l'

    return tb


def job_history_table(schedule_list):
    """Returns a PrettyTable representation of the job history from Metronome.

    :param schedule_list: job schedule list to render
    :type schedule_list: [history]
    :rtype: PrettyTable
    """

    fields = OrderedDict([
        ('id', lambda s: s['id']),
        ('started', lambda s: s['createdAt']),
        ('finished', lambda s: s['finishedAt']),
    ])
    tb = table(fields, schedule_list, sortby="STARTED")
    tb.align["STARTED"] = 'l'
    tb.align["FINISHED"] = 'l'

    return tb


def schedule_table(schedule_list):
    """Returns a PrettyTable representation of the schedule list of a job
    from Metronome.

    :param schedule_list: schedules to render
    :type schedule_list: [schedule]
    :rtype: PrettyTable
    """

    fields = OrderedDict([
        ('id', lambda s: s['id']),
        ('cron', lambda s: s['cron']),
        ('enabled', lambda s: s['enabled']),
        ('concurrency policy', lambda s: s['concurrencyPolicy']),
        ('next run', lambda s: s['nextRunAt']),
    ])
    tb = table(fields, schedule_list)
    tb.align['CRON'] = 'l'
    tb.align['ENABLED'] = 'l'
    tb.align['NEXT RUN'] = 'l'
    tb.align['CONCURRENCY POLICY'] = 'l'

    return tb


def job_runs_table(runs_list):
    """Returns a PrettyTable representation of the runs list of a job from
    Metronome.

    :param runs_list: current runs of a job to render
    :type runs_list: [runs]
    :rtype: PrettyTable
    """
    fields = OrderedDict([
        ('id', lambda s: s['id']),
        ('job id', lambda s: s['jobId']),
        ('started at', lambda s: s['createdAt']),
    ])
    tb = table(fields, runs_list)
    tb.align['JOB ID'] = 'l'
    tb.align['STARTED AT'] = 'l'

    return tb


def _str_to_datetime(datetime_str):
    """ Takes a JSON date of `2017-03-30T15:50:16.187+0000` format and
    Returns a datetime.

    :param datetime_str: JSON date
    :type datetime_str: str
    :rtype: datetime
    """
    if not datetime_str:
        return None
    datetime_str = datetime_str.split('+')[0]
    return datetime.datetime.strptime(datetime_str, "%Y-%m-%dT%H:%M:%S.%f")


def _last_run_status(job):
    """ Provided a job with embedded history it Returns a status based on the
    following rules:
        0 Runs = 'N/A'
        last success is > last failure = 'Success' otherwise 'Failed'

    :param job: JSON job with embedded history
    :type job: dict
    :rtype: str
    """
    last_success = _str_to_datetime(job['historySummary']['lastSuccessAt'])
    last_failure = _str_to_datetime(job['historySummary']['lastFailureAt'])
    if not last_success and not last_failure:
        return 'N/A'
    elif ((last_success and not last_failure) or
          (last_success and last_success > last_failure)):
        return 'Success'
    else:
        return 'Failed'


def _job_status(job):
    """Utility function that returns the status of a job

    :param job: job json
    :type job: json
    :rtype: str

    """

    if 'activeRuns' in job:
        return "Running"
    # short circuit will prevent failure
    elif 'schedules' not in job or not job['schedules']:
        return "Unscheduled"
    else:
        return "Scheduled"


def _count_apps(group, group_dict):
    """Counts how many apps are registered for each group.  Recursively
    populates the profided `group_dict`, which maps group_id ->
    (group, count).

    :param group: nested group dictionary
    :type group: dict
    :param group_dict: group map that maps group_id -> (group, count)
    :type group_dict: dict
    :rtype: dict

    """

    for child_group in group['groups']:
        _count_apps(child_group, group_dict)

    count = (len(group['apps']) +
             sum(group_dict[child_group['id']][1]
                 for child_group in group['groups']))

    group_dict[group['id']] = (group, count)


def group_table(groups):
    """Returns a PrettyTable representation of the provided marathon
    groups

    :param groups: groups to render
    :type groups: [dict]
    :rtype: PrettyTable

    """

    group_dict = {}
    for group in groups:
        _count_apps(group, group_dict)

    fields = OrderedDict([
        ('ID', lambda g: g[0]['id']),
        ('APPS', lambda g: g[1]),
    ])

    tb = table(fields, group_dict.values(), sortby="ID")
    tb.align['ID'] = 'l'

    return tb


def pod_table(pods):
    """Returns a PrettyTable representation of the provided Marathon pods.

    :param pods: pods to render
    :type pods: [dict]
    :rtype: PrettyTable
    """

    def id_and_containers(pod):
        """Extract the pod ID and container names from the given pod JSON.

        :param pod: the pod JSON to read
        :type pod: {}
        :returns: the entry for the ID+CONTAINER column of the pod table
        :rtype: str
        """

        pod_id = pod['id']
        container_names = sorted(container['name'] for container
                                 in pod['spec']['containers'])

        container_lines = ('\n |-{}'.format(name) for name in container_names)
        return pod_id + ''.join(container_lines)

    key_column = 'ID+TASKS'
    fields = OrderedDict([
        (key_column, id_and_containers),
        ('INSTANCES', lambda pod: len(pod.get('instances', []))),
        ('VERSION', lambda pod: pod['spec'].get('version', '-')),
        ('STATUS', lambda pod: pod['status']),
        ('STATUS SINCE', lambda pod: pod['statusSince']),
        ('WAITING', lambda pod: pod.get('overdue', False))
    ])

    tb = table(fields, pods, sortby=key_column)
    tb.align[key_column] = 'l'
    tb.align['VERSION'] = 'l'
    tb.align['STATUS'] = 'l'
    tb.align['STATUS SINCE'] = 'l'
    tb.align['WAITING'] = 'l'

    return tb


def queued_apps_table(queued_apps):
    """Returns a PrettyTable representation of the Marathon
    launch queue content.

    :param queued_apps: apps to render
    :type queued_apps: [dict]
    :rtype: PrettyTable
    """

    def extract_value_from_entry(entry, value):
        """Extracts the value parameter from given row entry. If value
        is not present, EMPTY_ENTRY will be returned

        :param entry: row entry
        :type entry: [dict]
        :param value: value which should be extracted
        :type value: string
        :rtype: str
        """
        return entry.get('processedOffersSummary', {}).get(value, EMPTY_ENTRY)

    key_column = 'ID'
    fields = OrderedDict([
        (key_column, lambda entry: marathon.get_app_or_pod_id(entry)),
        ('SINCE', lambda entry:
            entry.get('since', EMPTY_ENTRY)
         ),
        ('INSTANCES TO LAUNCH', lambda entry:
            entry.get('count', EMPTY_ENTRY)
         ),
        ('WAITING', lambda entry:
            entry.get('delay', {}).get('overdue', EMPTY_ENTRY)
         ),
        ('PROCESSED OFFERS', lambda entry:
            extract_value_from_entry(entry, 'processedOffersCount')
         ),
        ('UNUSED OFFERS', lambda entry:
            extract_value_from_entry(entry, 'unusedOffersCount')
         ),
        ('LAST UNUSED OFFER', lambda entry:
            extract_value_from_entry(entry, 'lastUnusedOfferAt')
         ),
        ('LAST USED OFFER', lambda entry:
            extract_value_from_entry(entry, 'lastUsedOfferAt')
         ),
    ])

    tb = table(fields, queued_apps, sortby=key_column)
    tb.align[key_column] = 'l'
    tb.align['SINCE'] = 'l'
    tb.align['INSTANCES TO LAUNCH'] = 'l'
    tb.align['WAITING'] = 'l'
    tb.align['PROCESSED OFFERS'] = 'l'
    tb.align['UNUSED OFFERS'] = 'l'
    tb.align['LAST UNUSED OFFER'] = 'l'
    tb.align['LAST USED OFFER'] = 'l'

    return tb


def queued_app_table(queued_app):
    """Returns a PrettyTable representation of the Marathon
    launch queue content.

    :param queued_app: app to render
    :type queued_app: dict
    :rtype: PrettyTable
    """

    def calc_division(dividend, divisor):
        """Calcs divident / divisor, displays 0 if divisor equals 0.

        :param dividend: divident
        :type dividend: int
        :param divisor: divisor
        :type divisor: int
        :rtype: str
        """
        if divisor == 0:
            return 0
        else:
            return 100 * dividend / divisor

    def add_reason_entry(calculations, key, requested, reason_entry):
        """Pretty prints the division of
        reason_entry.get('declined') / reason_entry.get('processed')

        :param calculations: object where result should be added
        :type calculations: dict
        :param key: key for which the result should be added
        :type key: string
        :param requested: the value initially was requested for this entry
        :type requested: string
        :param reason_entry: entry for a declined offer reason
        :type reason_entry: [dict]
        :rtype: str
        """
        dividend = reason_entry.get('processed', 0) - \
            reason_entry.get('declined', 0)
        divisor = reason_entry.get('processed', 0)
        calculations[key]['REQUESTED'] = requested
        calculations[key]['MATCHED'] = '{0} / {1}'\
            .format(dividend, divisor)
        if divisor > 0:
            calculations[key]['PERCENTAGE'] = '{0:0.2f}%' \
                .format(calc_division(dividend, divisor))
        else:
            calculations[key]['PERCENTAGE'] = EMPTY_ENTRY

    def extract_reason_from_list(list, reason_string):
        """Extracts the reason for the given reason_string from the given list

        :param list: list of reason entries
        :type list: [dict]
        :param reason_string: reasong as string
        :type reason_string: str
        :rtype: reason entry
        """
        filtered = [x for x in list if x['reason'] == reason_string]
        if len(filtered) == 1:
            return filtered[0]
        else:
            return {'reason': reason_string, 'declined': 0, 'processed': 0}

    fields = OrderedDict([
        ('RESOURCE', lambda entry:
            calculations.get(entry, {}).get('RESOURCE', EMPTY_ENTRY)
         ),
        ('REQUESTED', lambda entry:
            calculations.get(entry, {}).get('REQUESTED', EMPTY_ENTRY)
         ),
        ('MATCHED', lambda entry:
            calculations.get(entry, {}).get('MATCHED', EMPTY_ENTRY)
         ),
        ('PERCENTAGE', lambda entry:
            calculations.get(entry, {}).get('PERCENTAGE', EMPTY_ENTRY)
         ),
    ])

    summary = queued_app.get('processedOffersSummary', {})
    reasons = summary.get('rejectSummaryLastOffers', {})

    declined_by_role = extract_reason_from_list(
        reasons, 'UnfulfilledRole')
    declined_by_constraints = extract_reason_from_list(
        reasons, 'UnfulfilledConstraint')
    declined_by_cpus = extract_reason_from_list(
        reasons, 'InsufficientCpus')
    declined_by_mem = extract_reason_from_list(
        reasons, 'InsufficientMemory')
    declined_by_disk = extract_reason_from_list(
        reasons, 'InsufficientDisk')
    """declined_by_gpus = extract_reason_from_list(
        reasons, 'InsufficientGpus')"""
    declined_by_ports = extract_reason_from_list(
        reasons, 'InsufficientPorts')

    app = queued_app.get('app')
    if app:
        roles = app.get('acceptedResourceRoles', [])
        if len(roles) == 0:
            spec_roles = '[*]'
        else:
            spec_roles = roles
        spec_constraints = app.get('constraints', EMPTY_ENTRY)
        spec_cpus = app.get('cpus', EMPTY_ENTRY)
        spec_mem = app.get('mem', EMPTY_ENTRY)
        spec_disk = app.get('disk', EMPTY_ENTRY)
        """spec_gpus = app.get('gpus', EMPTY_ENTRY)"""
        spec_ports = app.get('ports', EMPTY_ENTRY)
    else:
        def sum_resources(value):
            def container_value(container):
                return container.get('resources', {}).get(value, 0)

            """While running pods, marathon will add resources for
            the executor to the requested resources.
            Therefore this requirements should be reflected in the summary."""
            def executor_value():
                return pod.get('executorResources', {}).get(value, 0)

            resources = sum(map(container_value, pod.get('containers', [])))
            return resources + executor_value()

        pod = queued_app.get('pod')
        roles = pod.\
            get('scheduling', {}).get('placement', {}).\
            get('acceptedResourceRoles', [])
        if len(roles) == 0:
            spec_roles = '[*]'
        else:
            spec_roles = roles
        spec_constraints = pod.\
            get('scheduling', {}).get('placement', {}).\
            get('constraints', EMPTY_ENTRY)
        spec_cpus = sum_resources('cpus')
        spec_mem = sum_resources('mem')
        spec_disk = sum_resources('disk')
        """spec_gpus = sum_resources('gpus')"""
        spec_ports = []
        for container in pod.get('containers', []):
            for endpoint in container.get('endpoints', []):
                spec_ports.append(endpoint.get('hostPort'))

    """'GPUS'"""
    rows = ['ROLE', 'CONSTRAINTS', 'CPUS', 'MEM', 'DISK', 'PORTS']

    calculations = {}
    for reason in rows:
        calculations[reason] = {}
        calculations[reason]['RESOURCE'] = reason

    add_reason_entry(calculations, 'ROLE', spec_roles, declined_by_role)
    add_reason_entry(
        calculations, 'CONSTRAINTS', spec_constraints,
        declined_by_constraints)
    add_reason_entry(calculations, 'CPUS', spec_cpus, declined_by_cpus)
    add_reason_entry(calculations, 'MEM', spec_mem, declined_by_mem)
    add_reason_entry(calculations, 'DISK', spec_disk, declined_by_disk)
    """
    add_reason_entry(calculations, 'GPUS', spec_gpus, declined_by_gpus)
    """
    add_reason_entry(calculations, 'PORTS', spec_ports, declined_by_ports)

    tb = table(fields, rows)
    tb.align['RESOURCE'] = 'l'
    tb.align['REQUESTED'] = 'l'
    tb.align['MATCHED'] = 'l'
    tb.align['PERCENTAGE'] = 'l'

    return tb


def queued_app_details_table(queued_app):
    """Returns a PrettyTable representation of the Marathon
    launch queue detailed content.

    :param queued_app: app to render
    :type queued_app: dict
    :rtype: PrettyTable
    """

    def value_declined(entry, value):
        """Returns `yes` if the value was inside entry.get('reason'),
        returns `no` otherwise.

        :param entry: row entry
        :type entry: [dict]
        :param value: value which should be checked
        :type value: string
        :rtype: PrettyTable
        """
        if value not in entry.get('reason', []):
            return 'ok'
        else:
            return '-'

    reasons = queued_app.get('lastUnusedOffers')
    fields = OrderedDict([
        ('HOSTNAME', lambda entry:
            entry.get('offer', {}).get('hostname', EMPTY_ENTRY)
         ),
        ('ROLE', lambda entry: value_declined(entry, 'UnfulfilledRole')),
        ('CONSTRAINTS', lambda entry:
            value_declined(entry, 'UnfulfilledConstraint')
         ),
        ('CPUS', lambda entry: value_declined(entry, 'InsufficientCpus')),
        ('MEM', lambda entry: value_declined(entry, 'InsufficientMemory')),
        ('DISK', lambda entry: value_declined(entry, 'InsufficientDisk')),
        ('PORTS', lambda entry: value_declined(entry, 'UnfulfilledRole')),
        ('RECEIVED', lambda entry:
            entry.get('timestamp', EMPTY_ENTRY)
         ),
    ])
    """('GPUS', lambda entry: value_declined(entry, 'InsufficientGpus')),"""

    tb = table(fields, reasons, sortby='HOSTNAME')
    tb.align['HOSTNAME'] = 'l'
    tb.align['REASON'] = 'l'
    tb.align['RECEIVED'] = 'l'

    return tb


def package_table(packages):
    """Returns a PrettyTable representation of the provided DC/OS packages

    :param packages: packages to render
    :type packages: [dict]
    :rtype: PrettyTable

    """

    fields = OrderedDict([
        ('NAME', lambda p: p['name']),
        ('VERSION', lambda p: p['version']),
        ('APP',
         lambda p: '\n'.join(p['apps']) if p.get('apps') else EMPTY_ENTRY),
        ('COMMAND',
         lambda p: p['command']['name'] if 'command' in p else EMPTY_ENTRY),
        ('DESCRIPTION', lambda p: p['description'])
    ])

    limits = {
        "DESCRIPTION": 65
    }

    tb = truncate_table(fields, packages, limits, sortby="NAME")
    tb.align['NAME'] = 'l'
    tb.align['VERSION'] = 'l'
    tb.align['APP'] = 'l'
    tb.align['COMMAND'] = 'l'
    tb.align['DESCRIPTION'] = 'l'

    return tb


def package_search_table(search_results):
    """Returns a PrettyTable representation of the provided DC/OS package
    search results

    :param search_results: search_results, in the format of
                           dcos.package.IndexEntries::as_dict()
    :type search_results: [dict]
    :rtype: PrettyTable

    """

    fields = OrderedDict([
        ('NAME', lambda p: p['name']),
        ('VERSION', lambda p: p['currentVersion']),
        ('SELECTED', lambda p: p.get("selected", False)),
        ('FRAMEWORK', lambda p: p['framework']),
        ('DESCRIPTION', lambda p: p['description']
            if len(p['description']) < 77 else p['description'][0:77] + "...")
    ])

    packages = []
    for package in search_results['packages']:
        package_ = copy.deepcopy(package)
        packages.append(package_)

    tb = table(fields, packages)
    tb.align['NAME'] = 'l'
    tb.align['VERSION'] = 'l'
    tb.align['SELECTED'] = 'l'
    tb.align['FRAMEWORK'] = 'l'
    tb.align['DESCRIPTION'] = 'l'

    return tb


def auth_provider_table(providers):
    """Returns a PrettyTable representation of the auth providers for cluster

    :param providers: auth providers available
    :type providers: dict
    :rtype: PrettyTable

    """

    fields = OrderedDict([
        ('PROVIDER ID', lambda p: p),
        ('AUTHENTICATION TYPE', lambda p: auth.auth_type_description(
                                            providers[p])),
    ])

    tb = table(fields, providers, sortby="PROVIDER ID")
    tb.align['PROVIDER ID'] = 'l'
    tb.align['AUTHENTICATION TYPE'] = 'l'

    return tb


<<<<<<< HEAD
def clusters_table(clusters):
    """Returns a PrettyTable representation of the configured clusters

    :param clusters: configured clusters
    :type clusters: [Cluster]
    :rtype: PrettyTable
    """

    def print_name(c):
        msg = c['name']
        if c['attached']:
            msg += "*"
        return msg

    fields = OrderedDict([
        ('NAME', lambda c: print_name(c)),
        ('CLUSTER ID', lambda c: c['cluster_id']),
        ('VERSION', lambda c: c['version']),
        ('URL', lambda c: c['url'] or "N/A")
    ])

    tb = table(fields, clusters, sortby="CLUSTER ID")

    return tb


def slave_table(slaves, field_names=()):
    """Returns a PrettyTable representation of the provided DC/OS slaves
=======
def node_table(nodes, field_names=()):
    """Returns a PrettyTable representation of the provided DC/OS nodes
>>>>>>> b7aa7335

    :param nodes: nodes to render.
    :type nodes: [dict]
    :param field_names: Extra fields to add to the table
    :type nodes: [str]
    :rtype: PrettyTable
    """

    fields = OrderedDict([
        ('HOSTNAME', lambda s: s.get('host', s.get('hostname'))),
        ('IP', lambda s: s.get('ip') or mesos.parse_pid(s['pid'])[1]),
        ('ID', lambda s: s['id']),
        ('TYPE', lambda s: s['type']),
    ])

    for field_name in field_names:
        if field_name.upper() in fields:
            continue
        if ':' in field_name:
            heading, field_name = field_name.split(':', 1)
        else:
            heading = field_name
        fields[heading.upper()] = _dotted_itemgetter(field_name)

    sortby = list(fields.keys())[0]
    tb = table(fields, nodes, sortby=sortby)
    tb.align['TYPE'] = 'l'
    return tb


def _dotted_itemgetter(field_name):
    """Returns a func that gets the value in a nested dict where the
    `field_name` is a dotted path to the key.

    Example:

      >>> from dcoscli.tables import _dotted_itemgetter
      >>> d1 = {'a': {'b': {'c': 21}}}
      >>> d2 = {'a': {'b': {'c': 22}}}
      >>> func = _dotted_itemgetter('a.b.c')
      >>> func(d1)
      21
      >>> func(d2)
      22

    :param field_name: dotted path to key in nested dict
    :type field_name: str
    :rtype: callable
    """

    if '.' not in field_name:
        return operator.itemgetter(field_name)
    head, tail = field_name.split('.', 1)
    return lambda d: _dotted_itemgetter(tail)(d[head])


def _format_unix_timestamp(ts):
    """ Formats a unix timestamp in a `dcos task ls --long` format.

    :param ts: unix timestamp
    :type ts: int
    :rtype: str
    """
    return datetime.datetime.fromtimestamp(ts).strftime('%b %d %H:%M')


def ls_long_table(files):
    """Returns a PrettyTable representation of `files`

    :param files: Files to render.  Of the form returned from the
        mesos /files/browse.json endpoint.
    :param files: [dict]
    :rtype: PrettyTable
    """

    fields = OrderedDict([
        ('MODE', lambda f: f['mode']),
        ('NLINK', lambda f: f['nlink']),
        ('UID', lambda f: f['uid']),
        ('GID', lambda f: f['gid']),
        ('SIZE', lambda f: f['size']),
        ('DATE', lambda f: _format_unix_timestamp(int(f['mtime']))),
        ('PATH', lambda f: posixpath.basename(f['path']))])

    tb = table(fields, files, sortby="PATH", header=False)
    tb.align = 'r'
    return tb


def metrics_summary_table(data):
    """Prints a table of CPU, Memory and Disk for the given data.

    :param data: A dictionary of formatted summary values.
    :type data: dict
    :rtype: PrettyTable
    """
    fields = OrderedDict([
        ('CPU', lambda d: d['cpu']),
        ('MEM', lambda d: d['mem']),
        ('DISK', lambda d: d['disk'])
    ])

    # table has a single row
    metrics_table = table(fields, [data])
    metrics_table.align['CPU'] = 'l'
    metrics_table.align['MEM'] = 'l'
    metrics_table.align['DISK'] = 'l'

    return metrics_table


def metrics_details_table(datapoints, show_tags=True):
    """Prints a table of all passed metrics

    :param datapoints: A raw list of datapoints
    :type datapoints: [dict]
    :param show_tags: Show column for tags, unless False
    :type show_tags: bool
    :rtype: PrettyTable
    """

    field_defs = [
        ('NAME', lambda d: d['name']),
        ('VALUE', lambda d: d['value']),
    ]
    if show_tags:
        field_defs.append(('TAGS', lambda d: d['tags']))

    fields = OrderedDict(field_defs)

    metrics_table = table(fields, datapoints)
    for (k, v) in field_defs:
        metrics_table.align[k] = 'l'

    return metrics_table


def truncate_table(fields, objs, limits, **kwargs):
    """Returns a PrettyTable.  `fields` represents the header schema of
    the table.  `objs` represents the objects to be rendered into
    rows.

    :param fields: An OrderedDict, where each element represents a
                   column.  The key is the column header, and the
                   value is the function that transforms an element of
                   `objs` into a value for that column.
    :type fields: OrderdDict(str, function)
    :param objs: objects to render into rows
    :type objs: [object]
    :param limits: limits for truncating for each row
    :type limits: [object]
    :param **kwargs: kwargs to pass to `prettytable.PrettyTable`
    :type **kwargs: dict
    :rtype: PrettyTable
    """

    tb = prettytable.PrettyTable(
        [k.upper() for k in fields.keys()],
        border=False,
        hrules=prettytable.NONE,
        vrules=prettytable.NONE,
        left_padding_width=0,
        right_padding_width=1,
        **kwargs
    )

    # Set these explicitly due to a bug in prettytable where
    # '0' values are not honored.
    tb._left_padding_width = 0
    tb._right_padding_width = 2

    def format_table(obj, key, function):
        """Formats the given object for the given function

        :param object: object to format
        :type object: object
        :param key: value which should be checked
        :type key: string
        :param function: function to format the cell
        :type function: function
        :rtype: PrettyTable
        """
        try:
            result = str(function(obj))
        except KeyError:
            result = 'N/A'
        if (limits is not None and limits.get(key) is not None):
            result = textwrap.\
                shorten(result, width=limits.get(key), placeholder='...')
        return result

    for obj in objs:
        row = [format_table(obj, key, fields.get(key))
               for key in fields.keys()]
        tb.add_row(row)

    return tb


def table(fields, objs, **kwargs):
    """Returns a PrettyTable.  `fields` represents the header schema of
    the table.  `objs` represents the objects to be rendered into
    rows.

    :param fields: An OrderedDict, where each element represents a
                   column.  The key is the column header, and the
                   value is the function that transforms an element of
                   `objs` into a value for that column.
    :type fields: OrderdDict(str, function)
    :param objs: objects to render into rows
    :type objs: [object]
    :param **kwargs: kwargs to pass to `prettytable.PrettyTable`
    :type **kwargs: dict
    :rtype: PrettyTable
    """

    return truncate_table(fields, objs, None, **kwargs)<|MERGE_RESOLUTION|>--- conflicted
+++ resolved
@@ -870,7 +870,6 @@
     return tb
 
 
-<<<<<<< HEAD
 def clusters_table(clusters):
     """Returns a PrettyTable representation of the configured clusters
 
@@ -897,12 +896,8 @@
     return tb
 
 
-def slave_table(slaves, field_names=()):
-    """Returns a PrettyTable representation of the provided DC/OS slaves
-=======
 def node_table(nodes, field_names=()):
     """Returns a PrettyTable representation of the provided DC/OS nodes
->>>>>>> b7aa7335
 
     :param nodes: nodes to render.
     :type nodes: [dict]
