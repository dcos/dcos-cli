--- conflicted
+++ resolved
@@ -53,29 +53,6 @@
     assert stderr.startswith(
         b"Property 'core' doesn't fully specify a value - "
         b"possible properties are:\n")
-
-
-<<<<<<< HEAD
-def test_set_package_sources_property():
-    notice = (b"This config property has been deprecated. "
-              b"Please add your repositories with `dcos package repo add`\n")
-    assert_command(['dcos', 'config', 'set', 'package.sources', '[\"foo\"]'],
-                   stderr=notice,
-                   returncode=1)
-
-
-def test_set_core_email_property():
-    notice = (b"This config property has been deprecated.\n")
-    assert_command(['dcos', 'config', 'set', 'core.email', 'foo@bar.com'],
-                   stderr=notice,
-                   returncode=1)
-=======
-def test_set_existing_string_property(env):
-    new_value = 'http://dcos.snakeoil.mesosphere.com:5081'
-    with update_config('core.dcos_url', new_value, env):
-        _get_value('core.dcos_url',
-                   'http://dcos.snakeoil.mesosphere.com:5081', env)
->>>>>>> b7aa7335
 
 
 def test_set_existing_boolean_property(env):
