--- conflicted
+++ resolved
@@ -8,7 +8,7 @@
 
 from dcos import subcommand
 
-from .common import (add_app, assert_command, assert_lines, base64_to_dict,
+from .common import (assert_command, assert_lines, base64_to_dict,
                      delete_zk_node, delete_zk_nodes, exec_command, file_json,
                      get_services, package_install, package_uninstall,
                      service_shutdown, setup_universe_server,
@@ -19,29 +19,7 @@
 
 
 def setup_module(module):
-<<<<<<< HEAD
-    # add universe-server with static packages
-    add_app('tests/data/universe-v3-stub.json', True)
-
-    assert_command(
-        ['dcos', 'package', 'repo', 'remove', 'Universe'])
-
-    assert_command(
-        ['dcos', 'package', 'repo', 'add', 'test-universe', UNIVERSE_TEST_REPO]
-    )
-
-    # Give the test universe some time to become available
-    describe_command = ['dcos', 'package', 'describe', 'helloworld']
-    for _ in range(10):
-        returncode, _, _ = exec_command(describe_command)
-        if returncode == 0:
-            break
-        time.sleep(1)
-    else:
-        assert False, 'test-universe failed to come up'
-=======
     setup_universe_server()
->>>>>>> 79b72f1f
 
 
 def teardown_module(module):
