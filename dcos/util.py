import collections
import contextlib
import functools
import json
import logging
import os
import platform
import re
import shutil
import sys
import tempfile
import time

import jsonschema
import pystache
import six
from dcos import config, constants
from dcos.errors import DCOSException


def get_logger(name):
    """Get a logger

    :param name: The name of the logger. E.g. __name__
    :type name: str
    :returns: The logger for the specified name
    :rtype: logging.Logger
    """

    return logging.getLogger(name)


@contextlib.contextmanager
def tempdir():
    """A context manager for temporary directories.

    The lifetime of the returned temporary directory corresponds to the
    lexical scope of the returned file descriptor.

    :return: Reference to a temporary directory
    :rtype: str
    """

    tmpdir = tempfile.mkdtemp()
    try:
        yield tmpdir
    finally:
        shutil.rmtree(tmpdir, ignore_errors=True)


@contextlib.contextmanager
def temptext():
    """A context manager for temporary files.

    The lifetime of the returned temporary file corresponds to the
    lexical scope of the returned file descriptor.

    :return: reference to a temporary file
    :rtype: (fd, str)
    """

    fd, path = tempfile.mkstemp()
    try:
        yield (fd, path)
    finally:
        # Close the file descriptor and ignore errors
        try:
            os.close(fd)
        except OSError:
            pass

        # delete the path
        shutil.rmtree(path, ignore_errors=True)


def ensure_dir(directory):
    """If `directory` does not exist, create it.

    :param directory: path to the directory
    :type directory: string
    :rtype: None
    """

    if not os.path.exists(directory):
        logger.info('Creating directory: %r', directory)
        os.makedirs(directory, 0o775)


def read_file(path):
    """
    :param path: path to file
    :type path: str
    :returns: contents of file
    :rtype: str
    """
    if not os.path.isfile(path):
        raise DCOSException('Path [{}] is not a file'.format(path))

    try:
        with open(path) as fd:
            return fd.read()
    except IOError:
        raise DCOSException('Unable to open file [{}]'.format(path))


def get_config():
    """
    :returns: Configuration object
    :rtype: Toml
    """

    return config.load_from_path(
        os.environ[constants.DCOS_CONFIG_ENV])


def get_config_vals(config, keys):
    """Gets config values for each of the keys.  Raises a DCOSException if
    any of the keys don't exist.

    :param config: config
    :type config: Toml
    :param keys: keys in the config dict
    :type keys: [str]
    :returns: values for each of the keys
    :rtype: [object]
    """

    missing = [key for key in keys if key not in config]
    if missing:
        msg = '\n'.join(
            'Missing required config parameter: "{0}".'.format(key) +
            '  Please run `dcos config set {0} <value>`.'.format(key)
            for key in keys)
        raise DCOSException(msg)

    return [config[key] for key in keys]


def which(program):
    """Returns the path to the named executable program.

    :param program: The program to locate:
    :type program: str
    :rtype: str
    """

    def is_exe(file_path):
        return os.path.isfile(file_path) and os.access(file_path, os.X_OK)

    file_path, filename = os.path.split(program)
    if file_path:
        if is_exe(program):
            return program
    elif constants.PATH_ENV in os.environ:
        for path in os.environ[constants.PATH_ENV].split(os.pathsep):
            path = path.strip('"')
            exe_file = os.path.join(path, program)
            if is_exe(exe_file):
                return exe_file
    if is_windows_platform() and not program.endswith('.exe'):
        return which(program + '.exe')
    return None


def dcos_path():
    """Returns the real DCOS path based on the current executable

    :returns: the real path to the DCOS path
    :rtype: str
    """

    return os.path.dirname(os.path.dirname(os.sys.executable))


def configure_logger_from_environ():
    """Configure the program's logger using the environment variable

    :rtype: None
    """

    return configure_logger(os.environ.get(constants.DCOS_LOG_LEVEL_ENV))


def configure_logger(log_level):
    """Configure the program's logger.

    :param log_level: Log level for configuring logging
    :type log_level: str
    :rtype: None
    """
    if log_level is None:
        logging.disable(logging.CRITICAL)
        return None

    if log_level in constants.VALID_LOG_LEVEL_VALUES:
        logging.basicConfig(
            format='%(message)s',
            stream=sys.stderr,
            level=log_level.upper())
        return None

    msg = 'Log level set to an unknown value {!r}. Valid values are {!r}'
    raise DCOSException(
        msg.format(log_level, constants.VALID_LOG_LEVEL_VALUES))


def load_json(reader):
    """Deserialize a reader into a python object

    :param reader: the json reader
    :type reader: a :code:`.read()`-supporting object
    :returns: the deserialized JSON object
    :rtype: dict | list | str | int | float | bool
    """

    try:
        return json.load(reader)
    except Exception as error:
        logger.error(
            'Unhandled exception while loading JSON: %r',
            error)
        raise DCOSException('Error loading JSON: {}'.format(error))


def load_jsons(value):
    """Deserialize a string to a python object

    :param value: The JSON string
    :type value: str
    :returns: The deserialized JSON object
    :rtype: dict | list | str | int | float | bool
    """

    try:
        return json.loads(value)
    except:
        error = sys.exc_info()[0]
        logger.error(
            'Unhandled exception while loading JSON: %r -- %r',
            value,
            error)
        raise DCOSException('Error loading JSON.')


def validate_json(instance, schema):
    """Validate an instance under the given schema.

    :param instance: the instance to validate
    :type instance: dict
    :param schema: the schema to validate with
    :type schema: dict
    :returns: list of errors as strings
    :rtype: list
    """

    def sort_key(ve):
        return six.u(_hack_error_message_fix(ve.message))

    validator = jsonschema.Draft4Validator(schema)
    validation_errors = list(validator.iter_errors(instance))
    validation_errors = sorted(validation_errors, key=sort_key)

    return [_format_validation_error(e) for e in validation_errors]


# TODO(jsancio): clean up this hack
# The error string from jsonschema already contains improperly formatted
# JSON values, so we have to resort to removing the unicode prefix using
# a regular expression.
def _hack_error_message_fix(message):
    """
    :param message: message to fix by removing u'...'
    :type message: str
    :returns: the cleaned up message
    :rtype: str
    """

    # This regular expression matches the character 'u' followed by the
    # single-quote character, all optionally preceded by a left square
    # bracket, parenthesis, curly brace, or whitespace character.
    return re.compile("([\[\(\{\s])u'").sub(
        "\g<1>'",
        re.compile("^u'").sub("'", message))


def _format_validation_error(error):
    """
    :param error: validation error to format
    :type error: jsonchema.exceptions.ValidationError
    :returns: string representation of the validation error
    :rtype: str
    """

    error_message = _hack_error_message_fix(error.message)

    match = re.search("(.+) is a required property", error_message)
    if match:
        message = 'Error: missing required property {}.'.format(
            match.group(1))
    else:
        message = 'Error: {}\n'.format(error_message)
        if len(error.absolute_path) > 0:
            message += 'Path: {}\n'.format(
                       '.'.join([str(path) for path in error.absolute_path]))
        message += 'Value: {}'.format(json.dumps(error.instance))

    return message


def create_schema(obj):
    """ Creates a basic json schema derived from `obj`.

    :param obj: object for which to derive a schema
    :type obj: str | int | float | dict | list
    :returns: json schema
    :rtype: dict
    """

    if isinstance(obj, six.string_types):
        return {'type': 'string'}

    elif isinstance(obj, six.integer_types):
        return {'type': 'integer'}

    elif isinstance(obj, float):
        return {'type': 'number'}

    elif isinstance(obj, collections.Mapping):
        schema = {'type': 'object',
                  'properties': {},
                  'additionalProperties': False,
                  'required': obj.keys()}

        for key, val in obj.items():
            schema['properties'][key] = create_schema(val)

        return schema

    elif isinstance(obj, collections.Sequence):
        schema = {'type': 'array'}
        if obj:
            schema['items'] = create_schema(obj[0])
        return schema

    else:
        raise ValueError(
            'Cannot create schema with object {} of unrecognized type'
            .format(str(obj)))


def list_to_err(errs):
    """convert list of error strings to a single string

    :param errors: list of string errors
    :type errors: list of strings
    :returns: error message
    :rtype: str
    """

    return str.join('\n\n', errs)


def parse_int(string):
    """Parse string and an integer

    :param string: string to parse as an integer
    :type string: str
    :returns: the interger value of the string
    :rtype: int
    """

    try:
        return int(string)
    except:
        error = sys.exc_info()[0]
        logger.error(
            'Unhandled exception while parsing string as int: %r -- %r',
            string,
            error)
        raise DCOSException('Error parsing string as int')


def render_mustache_json(template, data):
    """Render the supplied mustache template and data as a JSON value

    :param template: the mustache template to render
    :type template: str
    :param data: the data to use as a rendering context
    :type data: dict
    :returns: the rendered template
    :rtype: dict | list | str | int | float | bool
    """

    try:
        r = CustomJsonRenderer()
        rendered = r.render(template, data)
    except Exception as e:
        raise DCOSException(e)

    logger.debug('Rendered mustache template: %s', rendered)

    return load_jsons(rendered)


def is_windows_platform():
    """
    :returns: True is program is running on Windows platform, False
     in other case
    :rtype: boolean
    """

    return platform.system() == "Windows"


class CustomJsonRenderer(pystache.Renderer):
    def str_coerce(self, val):
        """
        Coerce a non-string value to a string.
        This method is called whenever a non-string is encountered during the
        rendering process when a string is needed (e.g. if a context value
        for string interpolation is not a string).

        :param val: the mustache template to render
        :type val: any
        :returns: a string containing a JSON representation of the value
        :rtype: str
        """

        return json.dumps(val)


<<<<<<< HEAD
=======
def duration(fn):
    """ Decorator to log the duration of a function.

    :param fn: function to measure
    :type fn: function
    :returns: wrapper function
    :rtype: function
    """

    @functools.wraps(fn)
    def timer(*args, **kwargs):
        start = time.time()
        try:
            return fn(*args, **kwargs)
        finally:
            logger.debug("duration: {0}.{1}: {2:2.2f}s".format(
                fn.__module__,
                fn.__name__,
                time.time() - start))

    return timer


def humanize_bytes(b):
    """ Return a human representation of a number of bytes.

    :param b: number of bytes
    :type b: number
    :returns: human representation of a number of bytes
    :rtype: str
    """

    abbrevs = (
        (1 << 30, 'GB'),
        (1 << 20, 'MB'),
        (1 << 10, 'kB'),
        (1, 'B')
    )
    for factor, suffix in abbrevs:
        if b >= factor:
            break

    return "{0:.2f} {1}".format(b/float(factor), suffix)

>>>>>>> 0620cdf4
logger = get_logger(__name__)<|MERGE_RESOLUTION|>--- conflicted
+++ resolved
@@ -429,8 +429,6 @@
         return json.dumps(val)
 
 
-<<<<<<< HEAD
-=======
 def duration(fn):
     """ Decorator to log the duration of a function.
 
@@ -475,5 +473,4 @@
 
     return "{0:.2f} {1}".format(b/float(factor), suffix)
 
->>>>>>> 0620cdf4
 logger = get_logger(__name__)