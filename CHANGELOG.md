# CHANGELOG

## Next

* Fixes

<<<<<<< HEAD
  * Accepts `DCOS_CLUSTER_SETUP_ACS_TOKEN` in `dcos auth login` (#1550)
=======
  * Read auth token without echoing it (#1551)
  * Overcome Windows 254 characters limit on Windows (#1551)
>>>>>>> d5e4a0b4

## 1.1.3

* Fixes

  * Update dependencies (#1537).
  * Improve help message about security flags (#1535).

## 1.1.2

* Fixes

  * Do not consume all input data on prompts.
  * Check TLS configuration before calling plugins.

## 1.1.1

* Fixes

  * Fix panic on non-desktop environments with browser login flows other than auth0

## 1.1.0

* Features

  * Pass plugin config as environment variables.
  * Pass `DCOS_CLI_VERSION` when invoking plugins.
  * Add `--no-timeout` option to `cluster setup`

* Fixes

  * Discard the local login server on non-desktop environment

## 1.0.1

* Fixes

  * Fix `dcos package install dcos-core-cli` error on air-gapped environments.

## 1.0.0

* Breaking changes

  *  Unbundle the dcos-core-cli plugin from the CLI. It is now auto-installed from Cosmos only (either through Universe or the Bootstrap Registry).

* Features

  * New command `dcos config keys` printing all the keys that can be set in a configuration file.
  * The new `dcos cluster open` can be used to open the currently attached cluster UI in the browser.
  * Log into DC/OS Open without copy/pasting authentication token from browser.
  * Add cluster name completion to `dcos cluster rename`.
  * Support arg completion for `dcos config`.
  * Support autocompletion on `dcos plugin remove`.

* Experimental features

  * Auto-install CLI plugins for running services during `dcos cluster setup` when environment variable `DCOS_CLI_EXPERIMENTAL_AUTOINSTALL_PACKAGE_CLIS` set.

* Fixes

  * Loosen the DC/OS version check for plugin auto-installation, it was only accepting 1.XX versions.
  * Improve error messages for `dcos cluster setup` args error

* Testing

  * Run integration tests against DC/OS Open as well.<|MERGE_RESOLUTION|>--- conflicted
+++ resolved
@@ -4,12 +4,9 @@
 
 * Fixes
 
-<<<<<<< HEAD
   * Accepts `DCOS_CLUSTER_SETUP_ACS_TOKEN` in `dcos auth login` (#1550)
-=======
   * Read auth token without echoing it (#1551)
   * Overcome Windows 254 characters limit on Windows (#1551)
->>>>>>> d5e4a0b4
 
 ## 1.1.3
 
