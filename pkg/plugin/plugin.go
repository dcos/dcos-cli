--- conflicted
+++ resolved
@@ -27,14 +27,13 @@
 	Commands []*Command `yaml:"commands"`
 }
 
-<<<<<<< HEAD
-// command is a command living within a plugin binary
-type command struct {
+// Command is a Command living within a plugin binary.
+type Command struct {
 	Name        string      `yaml:"name"`
 	Description string      `yaml:"description"`
 	Flags       []*flag     `yaml:"flags"`
 	Args        []*argument `yaml:"args"`
-	Subcommands []*command  `yaml:"subcommands"`
+	Subcommands []*Command  `yaml:"subcommands"`
 
 	CobraCounterpart *cobra.Command // holds a reference to the created cobra command which is needed
 	// to generate the subcommands only when completion code is being created.
@@ -42,10 +41,6 @@
 
 // flag represents a flag option on a command
 type flag struct {
-=======
-// Command is a Command living within a plugin binary.
-type Command struct {
->>>>>>> 200f3c0d
 	Name        string `yaml:"name"`
 	Shorthand   string `yaml:"shorthand"`
 	Description string `yaml:"description"`
@@ -80,7 +75,7 @@
 	}
 }
 
-func (c *command) addCompletionData(dir string, exe string) {
+func (c *Command) addCompletionData(dir string, exe string) {
 	cmd := c.CobraCounterpart
 
 	for _, f := range c.Flags {
@@ -99,7 +94,7 @@
 	}
 }
 
-func (c *command) intoSubcommand(dir string, exe string) *cobra.Command {
+func (c *Command) intoSubcommand(dir string, exe string) *cobra.Command {
 	cmd := &cobra.Command{
 		Use:                c.Name,
 		DisableFlagParsing: true,
