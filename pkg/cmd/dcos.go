// Package cmd defines commands for the DC/OS CLI.
package cmd

import (
	"path/filepath"

	"github.com/dcos/dcos-cli/pkg/cli"
	"github.com/dcos/dcos-cli/pkg/cmd/auth"
	"github.com/dcos/dcos-cli/pkg/cmd/cluster"
	"github.com/dcos/dcos-cli/pkg/cmd/completion"
	"github.com/dcos/dcos-cli/pkg/cmd/config"
	"github.com/dcos/dcos-cli/pkg/plugin"
	"github.com/sirupsen/logrus"
	"github.com/spf13/cobra"
)

// NewDCOSCommand creates the `dcos` command with its `auth`, `config`, and `cluster` subcommands.
func NewDCOSCommand(ctx *cli.Context) *cobra.Command {
	var verbose int
	cmd := &cobra.Command{
		Use: "dcos",
		PersistentPreRun: func(cmd *cobra.Command, args []string) {
			if verbose == 1 {
				// -v sets the logger level to info.
				ctx.Logger().SetLevel(logrus.InfoLevel)
			} else if verbose > 1 {
				// -vv sets the logger level to debug. This also happens for -vvv
				// and above, in such cases we set the logging level to its maximum.
				ctx.Logger().SetLevel(logrus.DebugLevel)
			}
		},
	}

	cmd.PersistentFlags().CountVarP(&verbose, "", "v", "verbosity (-v or -vv)")

	cmd.AddCommand(
		auth.NewCommand(ctx),
		config.NewCommand(ctx),
		cluster.NewCommand(ctx),
	)

	// If a cluster is attached, we get its plugins.
	if cluster, err := ctx.Cluster(); err == nil {
		pluginManager := ctx.PluginManager(cluster.SubcommandsDir())
		plugins := pluginManager.Plugins()

<<<<<<< HEAD
		for _, p := range plugins {

			for _, e := range p.Executables {
				for _, c := range e.Commands {
					executable := filepath.Join(p.BinDir, e.Filename)
					pCmd := pluginCommandToCobra(executable, pluginManager, c)
					cmd.AddCommand(pCmd)
=======
		for _, p := range pluginManager.Plugins() {
			for _, e := range p.Executables {
				for _, c := range e.Commands {
					executable := filepath.Join(p.BinDir, e.Filename)
					cmd.AddCommand(pluginCommand(executable, pluginManager, c))
>>>>>>> 3ef13787
				}
			}
		}

		cmd.AddCommand(completion.NewCompletionCommand(ctx, plugins))
	}

	return cmd
}

<<<<<<< HEAD
func pluginCommandToCobra(executable string, pluginManager *plugin.Manager, c *plugin.Command) *cobra.Command {

	cmd := &cobra.Command{
=======
func pluginCommand(executable string, pluginManager *plugin.Manager, c *plugin.Command) *cobra.Command {
	return &cobra.Command{
>>>>>>> 3ef13787
		Use:                c.Name,
		Short:              c.Description,
		DisableFlagParsing: true,
		SilenceErrors:      true, // Silences error message if command returns an exit code.
		SilenceUsage:       true, // Silences usage information from the wrapper CLI on error.
		RunE: func(cmd *cobra.Command, args []string) error {
			// Prepend the arguments with the commands name so that the
			// executed command knows which subcommand to execute (e.g.
			// `dcos marathon app` would send `<binary> app` without this).
			argsWithRoot := append([]string{c.Name}, args...)

			return pluginManager.Invoke(executable, argsWithRoot)
		},
	}
<<<<<<< HEAD

	c.CobraCounterpart = cmd

	return cmd
=======
>>>>>>> 3ef13787
}<|MERGE_RESOLUTION|>--- conflicted
+++ resolved
@@ -44,21 +44,11 @@
 		pluginManager := ctx.PluginManager(cluster.SubcommandsDir())
 		plugins := pluginManager.Plugins()
 
-<<<<<<< HEAD
-		for _, p := range plugins {
-
-			for _, e := range p.Executables {
-				for _, c := range e.Commands {
-					executable := filepath.Join(p.BinDir, e.Filename)
-					pCmd := pluginCommandToCobra(executable, pluginManager, c)
-					cmd.AddCommand(pCmd)
-=======
 		for _, p := range pluginManager.Plugins() {
 			for _, e := range p.Executables {
 				for _, c := range e.Commands {
 					executable := filepath.Join(p.BinDir, e.Filename)
 					cmd.AddCommand(pluginCommand(executable, pluginManager, c))
->>>>>>> 3ef13787
 				}
 			}
 		}
@@ -69,14 +59,9 @@
 	return cmd
 }
 
-<<<<<<< HEAD
 func pluginCommandToCobra(executable string, pluginManager *plugin.Manager, c *plugin.Command) *cobra.Command {
 
 	cmd := &cobra.Command{
-=======
-func pluginCommand(executable string, pluginManager *plugin.Manager, c *plugin.Command) *cobra.Command {
-	return &cobra.Command{
->>>>>>> 3ef13787
 		Use:                c.Name,
 		Short:              c.Description,
 		DisableFlagParsing: true,
@@ -91,11 +76,26 @@
 			return pluginManager.Invoke(executable, argsWithRoot)
 		},
 	}
-<<<<<<< HEAD
 
 	c.CobraCounterpart = cmd
 
 	return cmd
-=======
->>>>>>> 3ef13787
+}
+
+func pluginCommand(executable string, pluginManager *plugin.Manager, c *plugin.Command) *cobra.Command {
+	return &cobra.Command{
+		Use:                c.Name,
+		Short:              c.Description,
+		DisableFlagParsing: true,
+		SilenceErrors:      true, // Silences error message if command returns an exit code.
+		SilenceUsage:       true, // Silences usage information from the wrapper CLI on error.
+		RunE: func(cmd *cobra.Command, args []string) error {
+			// Prepend the arguments with the commands name so that the
+			// executed command knows which subcommand to execute (e.g.
+			// `dcos marathon app` would send `<binary> app` without this).
+			argsWithRoot := append([]string{c.Name}, args...)
+
+			return pluginManager.Invoke(executable, argsWithRoot)
+		},
+	}
 }